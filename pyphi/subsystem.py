--- conflicted
+++ resolved
@@ -609,7 +609,16 @@
             return _mip(0, None, None)
 
         # Loop over possible MIP partitions
-        for partition in mip_partitions(mechanism, purview):
+        # TODO: refactor this to a function and share with actual.py
+        # TODO: validate `PARTITION_TYPE` value
+        if config.PARTITION_TYPE == 'BI':
+            partitions = mip_bipartitions(mechanism, purview)
+        elif config.PARTITION_TYPE == 'TRI':
+            partitions = wedge_partitions(mechanism, purview)
+        elif config.PARTITION_TYPE == 'ALL':
+            partitions = all_partitions(mechanism, purview)
+
+        for partition in partitions:
             # Find the distance between the unpartitioned and partitioned
             # repertoire.
             phi, partitioned_repertoire = self.evaluate_partition(
@@ -624,6 +633,13 @@
             if phi < phi_min:
                 phi_min = phi
                 mip = _mip(phi, partition, partitioned_repertoire)
+
+        # Recompute distance for minimal MIP using the EMD.
+        # (See `config.MEASURE`)
+        if config.MEASURE == L1:
+            phi = emd(direction, mip.unpartitioned_repertoire,
+                      mip.partitioned_repertoire)
+            mip = _mip(phi, mip.partition, mip.partitioned_repertoire)
 
         return mip
 
@@ -727,7 +743,12 @@
         else:
             mips = [self.find_mip(direction, mechanism, purview)
                     for purview in purviews]
-            max_mip = maximal_mip(mips)
+            if config.PARTITION_TYPE == 'TRI':
+                # In the case of tie, chose the mip with smallest purview.
+                # (The default behavior is to chose the larger purview.)
+                max_mip = max(mips, key=lambda m: (m.phi, -len(m.purview)))
+            else:
+                max_mip = max(mips)
 
         return Mice(max_mip)
 
@@ -1031,25 +1052,14 @@
     if measure_name == EMD:
         dist = emd(direction, d1, d2)
 
-<<<<<<< HEAD
     elif measure_name == KLD:
-        dist = utils.kld(d1, d2)
+        dist = kld(d1, d2)
 
     elif measure_name == L1:
-        dist = utils.l1(d1, d2)
+        dist = l1(d1, d2)
 
     elif measure_name == ENTROPY_DIFFERENCE:
-        dist = utils.entropy_difference(d1, d2)
-=======
-    elif config.MEASURE == KLD:
-        dist = kld(d1, d2)
-
-    elif config.MEASURE == L1:
-        dist = l1(d1, d2)
-
-    elif config.MEASURE == ENTROPY_DIFFERENCE:
         dist = entropy_difference(d1, d2)
->>>>>>> 1dad9e70
 
     else:
         validate.measure(measure_name, 'config.SMALL_PHI_MEASURE')
