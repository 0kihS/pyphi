--- conflicted
+++ resolved
@@ -693,7 +693,6 @@
                 repertoire=repertoire,
                 **kwargs,
             )
-<<<<<<< HEAD
             return _mip(phi, partition, partitioned_repertoire)
 
         ties = tuple(
@@ -708,19 +707,6 @@
         for tie in ties:
             tie.set_partition_ties(ties)
         return ties[0]
-=======
-            candidate_mip = _mip(phi, partition, partitioned_repertoire)
-
-            # Return immediately if mechanism is reducible.
-            if utils.eq(candidate_mip.normalized_phi, 0):
-                return candidate_mip
-
-            # Update MIP if it's more minimal.
-            if candidate_mip.normalized_phi < mip.normalized_phi:
-                mip = candidate_mip
-
-        return mip
->>>>>>> 0b353e4f
 
     def cause_mip(self, mechanism, purview, **kwargs):
         """Return the irreducibility analysis for the cause MIP.
@@ -1016,8 +1002,8 @@
         )
         # Null effect.
         effect = MaximallyIrreducibleEffect(
+        )
             _null_ria(Direction.EFFECT, (), (), effect_repertoire)
-        )
 
         # All together now...
         return Concept(mechanism=(), cause=cause, effect=effect, subsystem=self)
