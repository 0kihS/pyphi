--- conflicted
+++ resolved
@@ -8,12 +8,9 @@
 import numpy as np
 import pytest
 
-<<<<<<< HEAD
-from pyphi import compute, config, exceptions, jsonify, models, network
-=======
-from pyphi import actual, compute, constants, exceptions, jsonify, models, network
+from pyphi import (actual, compute, config, constants, exceptions, jsonify,
+                   models, network)
 from test_actual import transition
->>>>>>> 16f06794
 
 
 def test_jsonify_native():
